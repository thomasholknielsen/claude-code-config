# Claude Code Configuration - Command System Project

This file contains **project-specific** configuration for the Claude Code command system project, providing
comprehensive instructions for CRUD operations on repository artifacts.

## 🎯 Repository Overview

The Claude Code Command System is a comprehensive development automation system built on the **Agent Specialist Framework**. This repository contains:

- **8 Agents**: 3 strategic specialists + 5 technical specialists providing advisory domain expertise
- **63 Commands**: Atomic operations organized across 15 categories (includes 11 review commands)
- **Complete Documentation**: User guides, technical docs, and visual workflows
- **Hooks System**: Cross-platform Python-based automation
- **MCP Integration**: Context7 and Playwright tools for enhanced capabilities

## 🏗️ Agent Specialist Framework

### Strategic Specialists (3 advisory agents)

Provide strategic analysis and planning guidance for complex development scenarios:

1. **implementation-strategy-specialist** - Provides advisory analysis for sequential code changes ensuring consistency and preventing conflicts
2. **task-analysis-specialist** - General task analysis specialist that evaluates complexity and provides recommendations for specialized approaches
3. **research-analysis-specialist** - Provides advisory guidance for comprehensive information gathering and
   analysis across multiple sources and domains

### Technical Specialists (5 advisory agents)

Provide focused domain advisory expertise for specific development functions:

1. **reviewer** - Specialized code review advisory specialist providing quality, security, and design guidance
2. **documenter** - Specialized documentation advisory specialist providing guidance on technical documentation creation and maintenance
3. **code-writer** - Focused code generation advisory specialist providing guidance on structured development operations
4. **bug-fixer** - Specialized debugging and bug resolution advisory specialist providing troubleshooting guidance
5. **test-writer** - Specialized test creation and maintenance advisory specialist providing testing strategy guidance

### Agent Specialist Patterns

**Use strategic specialists for:**

- Complex strategic planning and analysis guidance
- Multi-step workflow recommendations
- Comprehensive research and evaluation strategies
- Cross-domain advisory expertise

**Use technical specialists for:**

- Domain-specific implementation advisory guidance
- Focused technical area consultation (coding, testing, documentation)
- Specialized tool and technique recommendations
- Targeted problem-solving advisory approaches

## 📁 Command System Structure

<<<<<<< HEAD
### Command Categories

```text
commands/
├── analyze/
├── artifact/
├── clean/
├── docs/
├── explain/
├── fix/
├── git/
├── implement/
├── plan/
├── prompt/
├── refactor/
├── review/
├── spec-kit/
├── to-do/
├── workflows/
```
=======
### Actual Command Categories (55 total)

```text
commands/
├── analyze/      # 3 commands
├── artifact/     # 1 command
├── clean/        # 4 commands
├── docs/         # 6 commands
├── explain/      # 2 commands
├── fix/          # 2 commands
├── git/          # 6 commands
├── implement/    # 2 commands
├── plan/         # 1 command
├── prompt/       # 1 command
├── refactor/     # 6 commands
├── review/       # 3 commands
├── spec-kit/     # 7 commands
├── to-do/        # 5 commands
├── workflows/    # 7 commands
```bash
>>>>>>> 2d569030

### Command Design Principles

**Atomic Operations**: All commands (except workflows) are atomic, single-purpose operations that can be:

- Used directly by Claude Code users
- Recommended by strategic specialists for complex workflows
- Informed by technical specialist guidance as part of larger tasks
- Combined with other commands for sophisticated automation

**Clear Responsibility**: Each command has one primary function and clear expected outcomes.

**Integration Ready**: Commands include integration points showing how they work with other commands.

## 🔌 MCP Integration

The system integrates Model Context Protocol (MCP) servers for enhanced capabilities: **Context7** provides
access to current library/framework documentation (used by docs, review, and analysis commands), and
**Playwright** enables browser automation for UI testing and visual regression (used by design review and
testing commands). See individual command frontmatter for specific MCP tool usage.

## 🌐 Cross-Platform Compatibility

All automation scripts use Python with `pathlib.Path` for cross-platform compatibility (Windows, macOS, Linux).
Use user-agnostic paths (`~/.claude/`) and avoid hardcoded usernames or shell-specific commands.

## 🔐 Security & Permission Guidelines

### Critical Git Operations Constraint

**MANDATORY**: Only `/git/*` commands can perform Git operations.

- **All other agents/commands**: Must use SlashCommand tool for Git operations (main thread executes)
- **Explicit consent required**: All Git operations outside `/git/*` must ask user permission
- **Agent limitation**: Agents cannot call Git commands directly
- **Enforcement**: Use SlashCommand tool for all Git delegation

### Git Naming Conventions

<<<<<<< HEAD
All git operations (commits, branches, PRs) use conventional commit format with auto-detected types from
uncommitted file analysis. Standard types: `feat`, `fix`, `docs`, `style`, `refactor`, `test`, `chore`, `perf`,
`ci`, `build`, `revert`. See `/git:commit`, `/git:branch`, and `/git:pr` for detailed type detection rules,
format patterns, and scope extraction.
=======
**Unified Convention System:** All git operations (commits, branches, PRs) follow conventional commit-style naming based on **uncommitted file analysis**.

**Type Prefixes:**
- `feat` - New features (new files added)
- `fix` - Bug fixes (files with fix/bug in path)
- `docs` - Documentation only (*.md, docs/)
- `style` - Code style (formatting only)
- `refactor` - Code restructuring (modified code files)
- `test` - Tests (test files only)
- `chore` - Maintenance (dependencies, config)
- `perf` - Performance (optimization files)
- `ci` - CI/CD (GitHub Actions, etc.)
- `build` - Build system (webpack, tsconfig)
- `revert` - Revert changes

**Format Patterns:**
- **Commits:** `<type>(<scope>): <description>`
  - Example: `feat(auth): add JWT authentication`
- **Branches:** `<type>/<scope>/<description>`
  - Example: `feat/auth/add-jwt-authentication`
- **PRs:** `<type>(<scope>): <Title Case Description>`
  - Example: `feat(auth): Add JWT Authentication`

**Auto-Detection from Uncommitted Files:**

Commands analyze **only uncommitted files** (staged + unstaged) to determine type:
- `/git:commit` - Analyzes `git diff HEAD --name-status`
- `/git:branch` - Analyzes `git diff HEAD --name-status`
- `/git:pr` - Analyzes `git diff origin/<base>...HEAD --name-status`

**Priority Order (uncommitted file analysis):**
1. All documentation files → `docs:`
2. All test files → `test:`
3. Dependency files → `chore:`
4. CI configuration → `ci:`
5. Build configuration → `build:`
6. New files added → `feat:`
7. Files with fix/bug keywords → `fix:`
8. Performance files → `perf:`
9. Only formatting changes → `style:`
10. Default for modifications → `refactor:`

**Scope Detection:** Extracted from consistent directory patterns (e.g., `src/api/` → `api`, `src/auth/` → `auth`)

**Validation:** All commands validate type prefixes and enforce format before git operations.
>>>>>>> 2d569030

### Permission Configuration

Located in `settings.json`:

**MCP Tools Allowed:**

- Context7: `mcp__context7__resolve-library-id`, `mcp__context7__get-library-docs`
- Playwright: All browser automation tools (`mcp__playwright__*`)

**Security Protections:**

- Block access to secrets: `.env`, `*.key`, `*.pem`, credentials
- Restrict dangerous operations: `rm -rf`, `sudo`, network tools
- Allow safe development operations: npm/yarn commands, standard Git ops

## 📦 Artifact Management System
<<<<<<< HEAD
=======

### Purpose

The artifact system provides a centralized, organized way to capture and preserve valuable Claude outputs across different types of work.

### Directory Structure

```text
.artifacts/
├── plans/           # Planning outputs from plan mode
├── reviews/         # Code, security, and design reviews
├── research/        # Research and investigation outputs
├── analysis/        # System diagnostics and analysis
├── specifications/  # Feature specs and requirements
├── documentation/   # Generated docs and guides
└── reports/         # Status reports and summaries
```

### Usage

```bash
# Auto-detect artifact type from context
/artifact:save

# Explicitly specify type
/artifact:save review

# Custom title
/artifact:save research --title="Database Comparison Study"
```

### File Naming

Format: `{type}-{YYYY-MM-DD}-{title-slug}.md`

Examples:

- `plans/plan-2025-09-30-authentication-feature.md`
- `reviews/review-2025-09-30-security-audit.md`
- `research/research-2025-09-30-database-options.md`

### Migration Note

Replaces `/plan:save-plan-to-markdown`. Old plans in `.claude/.plans/` remain accessible.

## 📚 Documentation Structure

The repository includes comprehensive documentation in `docs/`:
>>>>>>> 2d569030

Use `/artifact:save` to capture and preserve Claude outputs (plans, reviews, research, analysis, specifications,
documentation, reports) in `.artifacts/` with type-based organization and automatic naming. Replaces
`/plan:save-plan-to-markdown`.

## 🤖 AI Code Review System

The repository includes a comprehensive AI-powered code review system with 11 specialized atomic review commands
(readability, performance, testing, style, architecture, documentation, observability, security, code, design)
and synthesis capabilities.

**Primary Workflow:** Use `/workflows:run-comprehensive-review` to orchestrate multi-perspective reviews with
dynamic selection, parallel execution, and unified reporting. See command documentation for details on individual
reviews, GitHub Actions integration, and output formats.

## 📚 Documentation Structure

Comprehensive documentation is available in `docs/` covering user guides, developer architecture, command
templates, hooks system, and implementation details. Start with `README.md` for overview and
`docs/user-guide.md` for setup.

## 🔧 Development Standards

### Markdown Linting Standards

All markdown files follow project linting rules configured in `.markdownlint.yml`: maximum line length 150
characters (code blocks 200 chars), ATX-style headers with surrounding blank lines, fenced code blocks with
language specification (bash/python/typescript/yaml/json/mermaid), asterisk-style emphasis, 2-space list
indentation, and inline HTML allowed for specific elements (br/sub/sup/kbd/details/summary). Exceptions defined
in `.markdownlintignore` protect spec-kit commands and gitignored directories.

### Command Development

**Required Format** (follow `docs/command-template.md`):

```markdown
---
description: "Single clear sentence describing command purpose"
category: "folder_name"
agent: "primary-agent-from-specialist-framework"
tools: ["Tool1", "Tool2"]
complexity: "simple|moderate|complex"
---

# Command: {Action Verb} {Object}

## Purpose
Single sentence describing primary function.

## Usage
/{category}:{command-name} [arguments]

## Process
1. Step 1: Clear action
2. Step 2: Next action
3. Step 3: Final outcome

## Agent Integration
- **Primary Agent**: agent-name - role description

## Examples
[Real usage examples]
```bash

### Agent Development

**Agent Requirements:**

- **Single Responsibility**: One clear, focused purpose
- **No Overlap**: Must not duplicate existing agent functionality
- **Specialist Compliance**: Follow analysis/execution specialist pattern
- **Model Selection**: Opus for analysis specialists, Sonnet for execution specialists
- **Tool Integration**: Use SlashCommand for delegation, direct tools for execution

**Required YAML Frontmatter:**

```yaml
---
name: agent-name
description: "Clear description of agent purpose"
color: color-name
model: opus|sonnet
tools: ["Tool1", "Tool2"]
---
```

### Spec-Kit Integration

When `.specify/` folder exists, commands automatically:

- Reference `spec.md` for requirements validation
- Check `plan.md` for architectural alignment
- Verify `tasks.md` for completion criteria
- Validate `contracts/` for API compliance
- Align work with current feature context

This ensures all development work stays aligned with planned features.

### Spec-Kit Cross-Repository Modifications
<<<<<<< HEAD
=======

**CRITICAL**: Spec-kit commands have been modified to use `~/.claude/.specify/scripts/` and
`~/.claude/.specify/templates/` instead of project-relative paths. This enables commands to work from any
repository when Claude config is user-scoped.

**Reapply modifications:**

```bash
/utility:apply-spec-kit-mods
```

## 🔄 CRUD Operations Guide

### 🚨 TODO File Location Constraint

**CRITICAL REQUIREMENT**: All TODO operations MUST use the standardized location:

- **Required Location**: `{project_root}/.claude/.todos/TODO.md`
- **Prohibited**: TODO files in any other location (project root, docs/, etc.)
- **Enforcement**: All `/to-do:*` commands validate and enforce this constraint
- **Rationale**: Centralized task tracking, consistent file management, prevents scattered TODO files

### Create Operations

**New Commands:**

1. Use command template from `docs/command-template.md`
2. Place in appropriate category folder: `commands/{category}/{name}.md`
3. Assign to existing Agent Specialist Framework agent
4. Include MCP tools if relevant (Context7 for docs, Playwright for UI)
5. Ensure atomic operation design
>>>>>>> 2d569030

**CRITICAL**: Spec-kit commands have been modified to use `~/.claude/.specify/scripts/` and
`~/.claude/.specify/templates/` instead of project-relative paths. This enables commands to work from any
repository when Claude config is user-scoped.

**Reapply modifications:**

```bash
/utility:apply-spec-kit-mods
```

## 🔄 Development Workflows

**TODO Management:** All TODO operations use standardized location `{project_root}/.claude/.todos/TODO.md`.
Use `/to-do:*` commands for centralized task tracking.

**Creating/Modifying Commands and Agents:** Follow templates in `docs/command-template.md` and existing agent
patterns. Assign commands to Agent Specialist Framework agents, maintain atomic design, and update CLAUDE.md
after changes. See `docs/developer-guide.md` for complete CRUD workflows.

## 🎯 Quality Standards

### Command Quality

- **Atomic Design**: Single, clear purpose
- **Documentation**: Complete template compliance
- **Integration**: Clear relationship to other commands
- **Testing**: Verify functionality works as documented

### Agent Quality

- **Responsibility**: Single, focused capability
- **Specialization**: Proper analysis/execution specialist relationship
- **Tools**: Appropriate tool selection and MCP usage
- **Documentation**: Clear purpose and usage patterns

### System Quality

- **Cross-Platform**: Works on Windows, macOS, Linux
- **User-Agnostic**: No hardcoded user paths
- **Security**: Git constraints enforced
- **Performance**: Efficient execution patterns

## 📊 Success Metrics

Track system effectiveness by monitoring:

- **Command Usage**: Which commands are most/least used
- **Agent Collaboration**: Analysis specialist → execution specialist advisory patterns
- **Documentation Quality**: User feedback and completion rates
- **System Performance**: Command execution speed and reliability
- **Error Rates**: Failed commands and common issues

## ⚠️ Critical Constraints

### What NOT to do

- **Don't bypass Git constraints**: Only `/git/*` commands can perform Git operations
- **Don't hardcode paths**: Use user-agnostic path patterns
- **Don't duplicate agents**: Each agent must have unique responsibility
- **Don't ignore MCP integration**: Use Context7/Playwright where appropriate
- **Don't break atomic design**: Keep commands single-purpose

### Required Practices

- **Use Agent Specialist Framework**: Always assign commands to existing agents
- **Follow templates**: Use provided templates for consistency
- **Cross-platform thinking**: Test on multiple operating systems
- **Document thoroughly**: Include examples and integration points
- **Validate security**: Ensure Git constraints are respected
- **Maintain CLAUDE.md synchronization**: After creating, modifying, or deleting agents or commands to update descriptions in this file

---

This configuration provides comprehensive instructions for working with all repository artifacts while maintaining quality, security, and
cross-platform compatibility standards.

- in markdown files, when writing code be sure to declare the script language tag<|MERGE_RESOLUTION|>--- conflicted
+++ resolved
@@ -52,7 +52,6 @@
 
 ## 📁 Command System Structure
 
-<<<<<<< HEAD
 ### Command Categories
 
 ```text
@@ -73,28 +72,7 @@
 ├── to-do/
 ├── workflows/
 ```
-=======
-### Actual Command Categories (55 total)
-
-```text
-commands/
-├── analyze/      # 3 commands
-├── artifact/     # 1 command
-├── clean/        # 4 commands
-├── docs/         # 6 commands
-├── explain/      # 2 commands
-├── fix/          # 2 commands
-├── git/          # 6 commands
-├── implement/    # 2 commands
-├── plan/         # 1 command
-├── prompt/       # 1 command
-├── refactor/     # 6 commands
-├── review/       # 3 commands
-├── spec-kit/     # 7 commands
-├── to-do/        # 5 commands
-├── workflows/    # 7 commands
-```bash
->>>>>>> 2d569030
+
 
 ### Command Design Principles
 
@@ -134,58 +112,10 @@
 
 ### Git Naming Conventions
 
-<<<<<<< HEAD
 All git operations (commits, branches, PRs) use conventional commit format with auto-detected types from
 uncommitted file analysis. Standard types: `feat`, `fix`, `docs`, `style`, `refactor`, `test`, `chore`, `perf`,
 `ci`, `build`, `revert`. See `/git:commit`, `/git:branch`, and `/git:pr` for detailed type detection rules,
 format patterns, and scope extraction.
-=======
-**Unified Convention System:** All git operations (commits, branches, PRs) follow conventional commit-style naming based on **uncommitted file analysis**.
-
-**Type Prefixes:**
-- `feat` - New features (new files added)
-- `fix` - Bug fixes (files with fix/bug in path)
-- `docs` - Documentation only (*.md, docs/)
-- `style` - Code style (formatting only)
-- `refactor` - Code restructuring (modified code files)
-- `test` - Tests (test files only)
-- `chore` - Maintenance (dependencies, config)
-- `perf` - Performance (optimization files)
-- `ci` - CI/CD (GitHub Actions, etc.)
-- `build` - Build system (webpack, tsconfig)
-- `revert` - Revert changes
-
-**Format Patterns:**
-- **Commits:** `<type>(<scope>): <description>`
-  - Example: `feat(auth): add JWT authentication`
-- **Branches:** `<type>/<scope>/<description>`
-  - Example: `feat/auth/add-jwt-authentication`
-- **PRs:** `<type>(<scope>): <Title Case Description>`
-  - Example: `feat(auth): Add JWT Authentication`
-
-**Auto-Detection from Uncommitted Files:**
-
-Commands analyze **only uncommitted files** (staged + unstaged) to determine type:
-- `/git:commit` - Analyzes `git diff HEAD --name-status`
-- `/git:branch` - Analyzes `git diff HEAD --name-status`
-- `/git:pr` - Analyzes `git diff origin/<base>...HEAD --name-status`
-
-**Priority Order (uncommitted file analysis):**
-1. All documentation files → `docs:`
-2. All test files → `test:`
-3. Dependency files → `chore:`
-4. CI configuration → `ci:`
-5. Build configuration → `build:`
-6. New files added → `feat:`
-7. Files with fix/bug keywords → `fix:`
-8. Performance files → `perf:`
-9. Only formatting changes → `style:`
-10. Default for modifications → `refactor:`
-
-**Scope Detection:** Extracted from consistent directory patterns (e.g., `src/api/` → `api`, `src/auth/` → `auth`)
-
-**Validation:** All commands validate type prefixes and enforce format before git operations.
->>>>>>> 2d569030
 
 ### Permission Configuration
 
@@ -203,57 +133,6 @@
 - Allow safe development operations: npm/yarn commands, standard Git ops
 
 ## 📦 Artifact Management System
-<<<<<<< HEAD
-=======
-
-### Purpose
-
-The artifact system provides a centralized, organized way to capture and preserve valuable Claude outputs across different types of work.
-
-### Directory Structure
-
-```text
-.artifacts/
-├── plans/           # Planning outputs from plan mode
-├── reviews/         # Code, security, and design reviews
-├── research/        # Research and investigation outputs
-├── analysis/        # System diagnostics and analysis
-├── specifications/  # Feature specs and requirements
-├── documentation/   # Generated docs and guides
-└── reports/         # Status reports and summaries
-```
-
-### Usage
-
-```bash
-# Auto-detect artifact type from context
-/artifact:save
-
-# Explicitly specify type
-/artifact:save review
-
-# Custom title
-/artifact:save research --title="Database Comparison Study"
-```
-
-### File Naming
-
-Format: `{type}-{YYYY-MM-DD}-{title-slug}.md`
-
-Examples:
-
-- `plans/plan-2025-09-30-authentication-feature.md`
-- `reviews/review-2025-09-30-security-audit.md`
-- `research/research-2025-09-30-database-options.md`
-
-### Migration Note
-
-Replaces `/plan:save-plan-to-markdown`. Old plans in `.claude/.plans/` remain accessible.
-
-## 📚 Documentation Structure
-
-The repository includes comprehensive documentation in `docs/`:
->>>>>>> 2d569030
 
 Use `/artifact:save` to capture and preserve Claude outputs (plans, reviews, research, analysis, specifications,
 documentation, reports) in `.artifacts/` with type-based organization and automatic naming. Replaces
@@ -353,8 +232,7 @@
 This ensures all development work stays aligned with planned features.
 
 ### Spec-Kit Cross-Repository Modifications
-<<<<<<< HEAD
-=======
+
 
 **CRITICAL**: Spec-kit commands have been modified to use `~/.claude/.specify/scripts/` and
 `~/.claude/.specify/templates/` instead of project-relative paths. This enables commands to work from any
@@ -386,11 +264,6 @@
 3. Assign to existing Agent Specialist Framework agent
 4. Include MCP tools if relevant (Context7 for docs, Playwright for UI)
 5. Ensure atomic operation design
->>>>>>> 2d569030
-
-**CRITICAL**: Spec-kit commands have been modified to use `~/.claude/.specify/scripts/` and
-`~/.claude/.specify/templates/` instead of project-relative paths. This enables commands to work from any
-repository when Claude config is user-scoped.
 
 **Reapply modifications:**
 
