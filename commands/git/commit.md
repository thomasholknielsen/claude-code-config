---
description: "Smart commit message generation with quality checks"
argument-hint: "[message]"
category: "git"
tools: ["Bash", "Read", "Grep"]
complexity: "moderate"
allowed-tools: Bash, Read, Grep
---

# Command: Commit

## Purpose

Creates logical, atomic commits with intelligent message generation and quality validation.

## Usage

```bash
/git:commit $ARGUMENTS
```

**Arguments**:

- `$1` (message): Commit message (optional, auto-generated from changes if not provided)
- `$2` (--batch): Create multiple logical commits (optional)
- `$3` (--amend): Amend the last commit (optional)

**$ARGUMENTS Examples**:

- `$ARGUMENTS = "feat: add user authentication system"` - Single commit with message
- `$ARGUMENTS = "--batch"` - Multiple logical commits
- `$ARGUMENTS = "Fix typo --amend"` - Amend last commit

## Process

1. **Pre-Commit Linting**: Run `/workflows:lint-and-correct-all` to ensure code quality
   - Auto-fix linting errors across all languages
   - Stage auto-fixed files automatically
   - Report any unfixable issues requiring manual intervention
   - Abort commit if critical linting errors remain
<<<<<<< HEAD
2. Parse $ARGUMENTS for commit message and options
3. Analyze staged and unstaged changes for logical groupings
4. Generate meaningful commit messages based on file modifications
5. Create atomic commits for each logical unit of work
6. Validate commit quality and message clarity
=======
2. **Analyze uncommitted files for type detection:**
   - Run `git diff HEAD --name-status` to get all uncommitted changes
   - Analyze file paths and content changes (staged + unstaged)
   - Determine primary change type from uncommitted file analysis only
   - Never analyze commit history for type detection
3. **Parse or generate commit type:**
   - If message provided: Extract and validate type prefix (feat:, fix:, docs:, etc.)
   - If no message: Auto-detect type from uncommitted file analysis
   - Validate type against conventional commit types
   - Extract optional scope from message format: `<type>(<scope>):`
4. **Validate commit format:**
   - Ensure type prefix is valid: `<type>: <description>`
   - Or with scope: `<type>(<scope>): <description>`
   - Verify description starts with lowercase
   - Check subject line ≤ 72 characters
   - Validate type is one of: feat, fix, docs, style, refactor, test, chore, perf, ci, build, revert
5. **Generate commit message if needed:**
   - Use detected type + description from file changes
   - Format: `<type>: <generated description>`
   - Or with scope: `<type>(<scope>): <generated description>`
6. Create atomic commits with validated conventional format
>>>>>>> cf6da19e
7. Report commit summary and next steps

## Agent Integration

- **Specialist Options**: implementation-strategy-specialist can be spawned for handling git operations and coordination

## Examples

```bash
# Automatic commit with generated messages
/git:commit

# Single commit with custom message
/git:commit $ARGUMENTS
# where $ARGUMENTS = "feat: add user authentication system"

# Batch commits with logical grouping
/git:commit $ARGUMENTS
# where $ARGUMENTS = "--batch"
```

## Output

- Generated commit messages for each logical unit
- Commit hashes and summaries
- Files included in each commit
- Guidance on next steps (push, PR creation, etc.)

## Integration Points

- **Follows**: /git:branch, code modifications
- **Followed by**: /git:push, /git:pr
- **Related**: /workflows:run-git-branch-commit-and-pr

## Type Auto-Detection from Uncommitted Files

Analyzes `git diff HEAD --name-status` to determine type (priority order):

1. **All documentation files** (`*.md`, `docs/**`) → `docs:`
2. **All test files** (`*.test.*`, `*.spec.*`, `tests/**`, `__tests__/**`) → `test:`
3. **Dependency files** (`package.json`, `requirements.txt`, `Cargo.toml`, `go.mod`) → `chore:`
4. **CI configuration** (`.github/**`, `.gitlab-ci.yml`, `.circleci/**`) → `ci:`
5. **Build configuration** (`webpack.config.js`, `tsconfig.json`, `Makefile`, `vite.config.*`) → `build:`
6. **New files added** (git status: A) → `feat:`
7. **Files with fix/bug keywords** (path contains "fix", "bug", "patch", "hotfix") → `fix:`
8. **Performance files** (path contains "perf", "optimize", "cache", "speed") → `perf:`
9. **Only formatting changes** (whitespace/semicolons, no logic) → `style:`
10. **Default for code modifications** → `refactor:`

**Scope Detection:** Extract from consistent directory patterns (e.g., `src/api/` → `api`, `src/auth/` → `auth`)

## Quality Standards

- **Runs automated linting and fixes before commit** - Ensures code style consistency
- **Aborts commit if critical linting errors remain** - Maintains code quality gate
<<<<<<< HEAD
=======
- **Enforces conventional commit format** - Validates type prefix and message structure
- **Auto-detects type from uncommitted files** - Analyzes file changes, not commit history
>>>>>>> cf6da19e
- Creates atomic commits focused on single functionality
- Generates clear, descriptive commit messages following conventions
- Groups related changes logically (features, fixes, refactoring)
- Validates no breaking changes are mixed with features
- Ensures commit messages are under 72 characters for subject line
<<<<<<< HEAD
- Follows semantic commit format when appropriate (feat:, fix:, docs:)
=======
- Follows conventional commit format: `<type>(<scope>): <description>`
>>>>>>> cf6da19e
- **Stages auto-fixed files automatically** - Includes linting fixes in commit<|MERGE_RESOLUTION|>--- conflicted
+++ resolved
@@ -38,13 +38,6 @@
    - Stage auto-fixed files automatically
    - Report any unfixable issues requiring manual intervention
    - Abort commit if critical linting errors remain
-<<<<<<< HEAD
-2. Parse $ARGUMENTS for commit message and options
-3. Analyze staged and unstaged changes for logical groupings
-4. Generate meaningful commit messages based on file modifications
-5. Create atomic commits for each logical unit of work
-6. Validate commit quality and message clarity
-=======
 2. **Analyze uncommitted files for type detection:**
    - Run `git diff HEAD --name-status` to get all uncommitted changes
    - Analyze file paths and content changes (staged + unstaged)
@@ -66,7 +59,6 @@
    - Format: `<type>: <generated description>`
    - Or with scope: `<type>(<scope>): <generated description>`
 6. Create atomic commits with validated conventional format
->>>>>>> cf6da19e
 7. Report commit summary and next steps
 
 ## Agent Integration
@@ -122,19 +114,12 @@
 
 - **Runs automated linting and fixes before commit** - Ensures code style consistency
 - **Aborts commit if critical linting errors remain** - Maintains code quality gate
-<<<<<<< HEAD
-=======
 - **Enforces conventional commit format** - Validates type prefix and message structure
 - **Auto-detects type from uncommitted files** - Analyzes file changes, not commit history
->>>>>>> cf6da19e
 - Creates atomic commits focused on single functionality
 - Generates clear, descriptive commit messages following conventions
 - Groups related changes logically (features, fixes, refactoring)
 - Validates no breaking changes are mixed with features
 - Ensures commit messages are under 72 characters for subject line
-<<<<<<< HEAD
-- Follows semantic commit format when appropriate (feat:, fix:, docs:)
-=======
 - Follows conventional commit format: `<type>(<scope>): <description>`
->>>>>>> cf6da19e
 - **Stages auto-fixed files automatically** - Includes linting fixes in commit