--- conflicted
+++ resolved
@@ -32,20 +32,18 @@
 
 ## Process
 
-<<<<<<< HEAD
+
 1. **Pre-Commit Linting**: Run `/workflows:lint-and-correct-all` to ensure code quality
    - Auto-fix linting errors across all languages
    - Stage auto-fixed files automatically
    - Report any unfixable issues requiring manual intervention
    - Abort commit if critical linting errors remain
-=======
-1. Parse $ARGUMENTS for commit message and options
->>>>>>> c98d61b2
-2. Analyze staged and unstaged changes for logical groupings
-3. Generate meaningful commit messages based on file modifications
-4. Create atomic commits for each logical unit of work
-5. Validate commit quality and message clarity
-6. Report commit summary and next steps
+2. Parse $ARGUMENTS for commit message and options
+3. Analyze staged and unstaged changes for logical groupings
+4. Generate meaningful commit messages based on file modifications
+5. Create atomic commits for each logical unit of work
+6. Validate commit quality and message clarity
+7. Report commit summary and next steps
 
 ## Agent Integration
 
