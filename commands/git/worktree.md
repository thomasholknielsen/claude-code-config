---
description: "Manages git worktrees for parallel development with shared repository history"
argument-hint: "[action] [arguments...]"
category: "git"
tools: ["Bash", "Read", "Grep"]
complexity: "moderate"
---

# Command: Worktree

## Purpose

Creates and manages git worktrees to enable parallel development of multiple branches in separate directories.

## Usage

```bash
<<<<<<< HEAD
/git:worktree [action] [arguments...]
=======
/git:worktree $ARGUMENTS

>>>>>>> c98d61b2
```

**Arguments**:

<<<<<<< HEAD
- `action`: add, add-multiple, add-staging, remove, list, or prune (default: list)
- For `add`: `[branch-name] [path]` - Single worktree creation
- For `add-multiple`: `[branch1] [branch2] [branch3...]` - Batch parallel worktrees
- For `add-staging`: `[staging-branch] [feature1] [feature2...]` - Staging branch + children
- For `remove`: `[path]` - Remove specific worktree
- For `list`: No arguments - Show all worktrees with mode indicators
- For `prune`: No arguments - Clean stale references

## Directory Naming Convention

Worktree directories follow the pattern: `.trees/{worktree-name}/`

- **Location**: All worktrees are created in the `.trees/` directory at repository root
- **Example**: Worktree for "feature/auth" → `.trees/auth/`
- **Branch paths**: Slashes in branch names (feature/auth) become hyphens (auth)
- **Benefits**: Self-contained, predictable location, easy to script, consistent across developers
=======
- `$1` (action): add, add-multiple, add-staging, remove, list, or prune (default: list)
- For `add`: `$2` (branch-name), `$3` (path) - Single worktree creation
- For `add-multiple`: `$2..$N` (branch names) - Batch parallel worktrees
- For `add-staging`: `$2` (staging-branch), `$3..$N` (feature names) - Staging branch + children
- For `remove`: `$2` (path) - Remove specific worktree
- For `list`: No additional arguments - Show all worktrees with mode indicators
- For `prune`: No additional arguments - Clean stale references

**$ARGUMENTS Examples**:

- `$ARGUMENTS = "add feature/auth ../wt-auth"` - Single worktree
- `$ARGUMENTS = "add-multiple feature/auth feature/payments"` - Multiple parallel worktrees
- `$ARGUMENTS = "add-staging integration feature/auth feature/payments"` - Staging workflow
- `$ARGUMENTS = "remove ../wt-auth"` - Remove worktree
- `$ARGUMENTS = "list"` - Show all worktrees
>>>>>>> c98d61b2

## Process

### Single Worktree (add)

1. Validate repository state and check for existing worktrees
<<<<<<< HEAD
2. Execute specified worktree operation with safety checks
3. Create worktree directory and branch association
4. Update worktree tracking and provide status confirmation
5. Report worktree state and provide next steps guidance
=======
2. Parse $ARGUMENTS to determine action and parameters
3. Execute specified worktree operation with safety checks
4. Create worktree directory and branch association
5. Update worktree tracking and provide status confirmation
6. Report worktree state and provide next steps guidance

### Parallel Mode (add-multiple)

1. Validate repository state for batch operations
2. Loop through each branch name with validation
3. Auto-generate directory paths (../wt-{branch-suffix})
4. Create independent worktrees for parallel development
5. Report all created worktrees with individual PR guidance

### Staging Mode (add-staging)

1. Create integration branch from current HEAD
2. Create base worktree for staging branch
3. Loop through feature names creating child worktrees
4. Each child branches from the staging branch
5. Report staging structure with consolidation workflow guidance
>>>>>>> c98d61b2

### Parallel Mode (add-multiple)

1. Validate repository state for batch operations
2. Loop through each branch name with validation
3. Auto-generate directory paths (.trees/{branch-suffix}/)
4. Create independent worktrees for parallel development
5. Report all created worktrees with individual PR guidance

### Staging Mode (add-staging)

1. Create integration branch from current HEAD
2. Create base worktree for staging branch
3. Loop through feature names creating child worktrees
4. Each child branches from the staging branch
5. Report staging structure with consolidation workflow guidance

## Agent Integration

- **Specialist Options**: implementation-strategy-specialist can be spawned for handling git worktree operations and directory coordination

## Examples

### Basic Operations

```bash
# List all worktrees with mode indicators
<<<<<<< HEAD
/git:worktree list

# Single worktree creation (existing functionality)
/git:worktree add feature/api-improvements .trees/api-work

# Remove worktree
/git:worktree remove .trees/api-work
=======
/git:worktree $ARGUMENTS
# where $ARGUMENTS = "list"

# Single worktree creation (existing functionality)
/git:worktree $ARGUMENTS
# where $ARGUMENTS = "add feature/api-improvements ../api-work"

# Remove worktree
/git:worktree $ARGUMENTS
# where $ARGUMENTS = "remove ../api-work"
>>>>>>> c98d61b2

# Prune stale worktree references
/git:worktree $ARGUMENTS
# where $ARGUMENTS = "prune"
```

### Parallel Mode: Independent Branches → Multiple PRs (Default)

```bash
# Create multiple independent worktrees for parallel development
/git:worktree $ARGUMENTS
# where $ARGUMENTS = "add-multiple feature/auth feature/payments bugfix/header"

# Creates:
# ../wt-auth/     (feature/auth branch)
# ../wt-payments/ (feature/payments branch)
# ../wt-header/   (bugfix/header branch)
# Each worktree independent → separate PRs

# List shows parallel mode worktrees
/git:worktree list
# [parallel] ../wt-auth (feature/auth)
# [parallel] ../wt-payments (feature/payments)
# [parallel] ../wt-header (bugfix/header)
```

### Staging Mode: Consolidated Work → Single PR

```bash
# Create staging branch + multiple child worktrees
/git:worktree $ARGUMENTS
# where $ARGUMENTS = "add-staging integration-q4 feature/auth feature/payments bugfix/header"

# Creates:
# integration-q4 branch (staging branch)
# ../wt-integration/      (integration-q4 base)
# ../wt-integration-auth/ (integration-q4-auth branch)
# ../wt-integration-pay/  (integration-q4-payments branch)
# ../wt-integration-head/ (integration-q4-header branch)
# All child worktrees branch from integration-q4

# List shows staging structure
/git:worktree list
# [staging-parent] ../wt-integration (integration-q4)
# [staging-child]  ../wt-integration-auth (integration-q4-auth)
# [staging-child]  ../wt-integration-pay (integration-q4-payments)
# [staging-child]  ../wt-integration-head (integration-q4-header)
```

### Workflow Decision Guide

```bash
# Use Parallel Mode when:
# ✅ Changes are logically separate
# ✅ Want clean history and atomic PRs
# ✅ Need independent code review cycles
/git:worktree add-multiple feature/login feature/dashboard feature/api

# Use Staging Mode when:
# ✅ Experimenting with related changes
# ✅ Want to consolidate before review
# ✅ Prefer single bundled PR over multiple small ones
/git:worktree add-staging experiment-2024q4 feature/ui-refresh feature/new-flow feature/analytics
```

### Parallel Mode: Independent Branches → Multiple PRs (Default)

```bash
# Create multiple independent worktrees for parallel development
/git:worktree add-multiple feature/auth feature/payments bugfix/header

# Creates:
# ../wt-auth/     (feature/auth branch)
# ../wt-payments/ (feature/payments branch)
# ../wt-header/   (bugfix/header branch)
# Each worktree independent → separate PRs

# List shows parallel mode worktrees
/git:worktree list
# [parallel] ../wt-auth (feature/auth)
# [parallel] ../wt-payments (feature/payments)
# [parallel] ../wt-header (bugfix/header)
```

### Staging Mode: Consolidated Work → Single PR

```bash
# Create staging branch + multiple child worktrees
/git:worktree add-staging integration-q4 feature/auth feature/payments bugfix/header

# Creates:
# integration-q4 branch (staging branch)
# ../wt-integration/      (integration-q4 base)
# ../wt-integration-auth/ (integration-q4-auth branch)
# ../wt-integration-pay/  (integration-q4-payments branch)
# ../wt-integration-head/ (integration-q4-header branch)
# All child worktrees branch from integration-q4

# List shows staging structure
/git:worktree list
# [staging-parent] ../wt-integration (integration-q4)
# [staging-child]  ../wt-integration-auth (integration-q4-auth)
# [staging-child]  ../wt-integration-pay (integration-q4-payments)
# [staging-child]  ../wt-integration-head (integration-q4-header)
```

### Workflow Decision Guide

```bash
# Use Parallel Mode when:
# ✅ Changes are logically separate
# ✅ Want clean history and atomic PRs
# ✅ Need independent code review cycles
/git:worktree add-multiple feature/login feature/dashboard feature/api

# Use Staging Mode when:
# ✅ Experimenting with related changes
# ✅ Want to consolidate before review
# ✅ Prefer single bundled PR over multiple small ones
/git:worktree add-staging experiment-2024q4 feature/ui-refresh feature/new-flow feature/analytics
```

### Parallel Mode: Independent Branches → Multiple PRs (Default)

```bash
# Create multiple independent worktrees for parallel development
/git:worktree add-multiple feature/auth feature/payments bugfix/header

# Creates:
# .trees/auth/     (feature/auth branch)
# .trees/payments/ (feature/payments branch)
# .trees/header/   (bugfix/header branch)
# Each worktree independent → separate PRs

# List shows parallel mode worktrees
/git:worktree list
# [parallel] .trees/auth (feature/auth)
# [parallel] .trees/payments (feature/payments)
# [parallel] .trees/header (bugfix/header)
```

### Staging Mode: Consolidated Work → Single PR

```bash
# Create staging branch + multiple child worktrees
/git:worktree add-staging integration-q4 feature/auth feature/payments bugfix/header

# Creates:
# integration-q4 branch (staging branch)
# .trees/integration/      (integration-q4 base)
# .trees/integration-auth/ (integration-q4-auth branch)
# .trees/integration-pay/  (integration-q4-payments branch)
# .trees/integration-head/ (integration-q4-header branch)
# All child worktrees branch from integration-q4

# List shows staging structure
/git:worktree list
# [staging-parent] .trees/integration (integration-q4)
# [staging-child]  .trees/integration-auth (integration-q4-auth)
# [staging-child]  .trees/integration-pay (integration-q4-payments)
# [staging-child]  .trees/integration-head (integration-q4-header)
```

### Workflow Decision Guide

```bash
# Use Parallel Mode when:
# ✅ Changes are logically separate
# ✅ Want clean history and atomic PRs
# ✅ Need independent code review cycles
/git:worktree add-multiple feature/login feature/dashboard feature/api

# Use Staging Mode when:
# ✅ Experimenting with related changes
# ✅ Want to consolidate before review
# ✅ Prefer single bundled PR over multiple small ones
/git:worktree add-staging experiment-2024q4 feature/ui-refresh feature/new-flow feature/analytics
```

## Output

### For All Operations

- Current worktrees list with paths, branches, and mode indicators
- Confirmation of worktree creation/removal operations
- Working directory status for each worktree

### For Parallel Mode (add-multiple)

- List of all created independent worktrees
- Individual branch → PR workflow guidance for each
- Status dashboard showing parallel development progress
- Directory structure overview for easy navigation

### For Staging Mode (add-staging)

- Staging branch structure with parent/child relationships
- Consolidation workflow guidance (merge/rebase helpers)
- Child worktree integration status
- Single PR preparation guidance after consolidation

## Integration Points

- **Follows**: Repository setup, feature planning
- **Followed by**: /git:commit, /git:push, parallel development workflows
- **Related**: /git:branch, /git:workflow, /workflows:run-git-branch-commit-and-pr

## Quality Standards

### General Operations

- Validates repository state before all worktree operations

- Ensures proper directory structure and permissions
- Prevents conflicts between worktree branches
- Provides clear feedback on worktree status and location
- Handles cleanup of stale worktree references automatically

### Parallel Mode (add-multiple)

<<<<<<< HEAD
- Auto-generates sensible directory names (.trees/{branch-suffix}/)
=======
- Auto-generates sensible directory names (../wt-{branch-suffix})
>>>>>>> c98d61b2
- Validates branch names don't conflict with existing worktrees
- Each worktree maintains independence for clean parallel development
- Provides status tracking across all parallel worktrees
- Warns about potential merge conflicts before creation

### Staging Mode (add-staging)

- Creates proper parent/child relationship hierarchy
- Validates staging branch name doesn't conflict with existing branches
- Auto-prefixes child branches to maintain clear association
- Tracks worktree relationships for consolidation workflow
- Prevents mixing of staging and parallel modes without explicit cleanup
- Provides merge/rebase conflict detection between child worktrees

### Cross-Mode Safety

- Clearly identifies worktree modes in all status outputs
- Prevents accidental mode mixing within same directory structure
- Validates workspace cleanliness before batch operations
- Maintains consistent naming conventions across both modes<|MERGE_RESOLUTION|>--- conflicted
+++ resolved
@@ -15,34 +15,11 @@
 ## Usage
 
 ```bash
-<<<<<<< HEAD
-/git:worktree [action] [arguments...]
-=======
-/git:worktree $ARGUMENTS
-
->>>>>>> c98d61b2
+/git:worktree $ARGUMENTS
 ```
 
 **Arguments**:
 
-<<<<<<< HEAD
-- `action`: add, add-multiple, add-staging, remove, list, or prune (default: list)
-- For `add`: `[branch-name] [path]` - Single worktree creation
-- For `add-multiple`: `[branch1] [branch2] [branch3...]` - Batch parallel worktrees
-- For `add-staging`: `[staging-branch] [feature1] [feature2...]` - Staging branch + children
-- For `remove`: `[path]` - Remove specific worktree
-- For `list`: No arguments - Show all worktrees with mode indicators
-- For `prune`: No arguments - Clean stale references
-
-## Directory Naming Convention
-
-Worktree directories follow the pattern: `.trees/{worktree-name}/`
-
-- **Location**: All worktrees are created in the `.trees/` directory at repository root
-- **Example**: Worktree for "feature/auth" → `.trees/auth/`
-- **Branch paths**: Slashes in branch names (feature/auth) become hyphens (auth)
-- **Benefits**: Self-contained, predictable location, easy to script, consistent across developers
-=======
 - `$1` (action): add, add-multiple, add-staging, remove, list, or prune (default: list)
 - For `add`: `$2` (branch-name), `$3` (path) - Single worktree creation
 - For `add-multiple`: `$2..$N` (branch names) - Batch parallel worktrees
@@ -58,19 +35,13 @@
 - `$ARGUMENTS = "add-staging integration feature/auth feature/payments"` - Staging workflow
 - `$ARGUMENTS = "remove ../wt-auth"` - Remove worktree
 - `$ARGUMENTS = "list"` - Show all worktrees
->>>>>>> c98d61b2
+
 
 ## Process
 
 ### Single Worktree (add)
 
 1. Validate repository state and check for existing worktrees
-<<<<<<< HEAD
-2. Execute specified worktree operation with safety checks
-3. Create worktree directory and branch association
-4. Update worktree tracking and provide status confirmation
-5. Report worktree state and provide next steps guidance
-=======
 2. Parse $ARGUMENTS to determine action and parameters
 3. Execute specified worktree operation with safety checks
 4. Create worktree directory and branch association
@@ -81,7 +52,7 @@
 
 1. Validate repository state for batch operations
 2. Loop through each branch name with validation
-3. Auto-generate directory paths (../wt-{branch-suffix})
+3. Auto-generate directory paths (.trees/{branch-suffix}/)
 4. Create independent worktrees for parallel development
 5. Report all created worktrees with individual PR guidance
 
@@ -92,23 +63,6 @@
 3. Loop through feature names creating child worktrees
 4. Each child branches from the staging branch
 5. Report staging structure with consolidation workflow guidance
->>>>>>> c98d61b2
-
-### Parallel Mode (add-multiple)
-
-1. Validate repository state for batch operations
-2. Loop through each branch name with validation
-3. Auto-generate directory paths (.trees/{branch-suffix}/)
-4. Create independent worktrees for parallel development
-5. Report all created worktrees with individual PR guidance
-
-### Staging Mode (add-staging)
-
-1. Create integration branch from current HEAD
-2. Create base worktree for staging branch
-3. Loop through feature names creating child worktrees
-4. Each child branches from the staging branch
-5. Report staging structure with consolidation workflow guidance
 
 ## Agent Integration
 
@@ -120,26 +74,16 @@
 
 ```bash
 # List all worktrees with mode indicators
-<<<<<<< HEAD
-/git:worktree list
+/git:worktree $ARGUMENTS
+# where $ARGUMENTS = "list"
 
 # Single worktree creation (existing functionality)
-/git:worktree add feature/api-improvements .trees/api-work
+/git:worktree $ARGUMENTS
+# where $ARGUMENTS = "add feature/api-improvements ../api-work"
 
 # Remove worktree
-/git:worktree remove .trees/api-work
-=======
-/git:worktree $ARGUMENTS
-# where $ARGUMENTS = "list"
-
-# Single worktree creation (existing functionality)
-/git:worktree $ARGUMENTS
-# where $ARGUMENTS = "add feature/api-improvements ../api-work"
-
-# Remove worktree
 /git:worktree $ARGUMENTS
 # where $ARGUMENTS = "remove ../api-work"
->>>>>>> c98d61b2
 
 # Prune stale worktree references
 /git:worktree $ARGUMENTS
@@ -360,11 +304,7 @@
 
 ### Parallel Mode (add-multiple)
 
-<<<<<<< HEAD
 - Auto-generates sensible directory names (.trees/{branch-suffix}/)
-=======
-- Auto-generates sensible directory names (../wt-{branch-suffix})
->>>>>>> c98d61b2
 - Validates branch names don't conflict with existing worktrees
 - Each worktree maintains independence for clean parallel development
 - Provides status tracking across all parallel worktrees
